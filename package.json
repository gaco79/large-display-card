--- conflicted
+++ resolved
@@ -35,13 +35,8 @@
     "release-it": "^19.0.3",
     "rollup": "^4.52.3",
     "tslib": "^2.8.1",
-<<<<<<< HEAD
     "typescript": "^5.9.3",
-    "typescript-eslint": "^8.44.1"
-=======
-    "typescript": "^5.8.3",
     "typescript-eslint": "^8.45.0"
->>>>>>> ef2a5dd5
   },
   "scripts": {
     "build": "npm run check && npm run rollup",
